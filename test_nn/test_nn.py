--- conflicted
+++ resolved
@@ -88,15 +88,10 @@
 print("Columns: ", cols)
 
 # We need to set some ranges to get us started
-<<<<<<< HEAD
-thetas_min = torch.as_tensor(np.min(fitgrid[par_cols], axis=0))
-thetas_max = torch.as_tensor(np.max(fitgrid[par_cols], axis=0))
-=======
 # thetas_min = np.min(fitgrid[par_cols], axis=0)
 # thetas_max = np.max(fitgrid[par_cols], axis=0)
-thetas_min = np.array(fitgrid[par_cols].to_pandas().min(axis=0))
-thetas_max = np.array(fitgrid[par_cols].to_pandas().max(axis=0))
->>>>>>> d70cb75e
+thetas_min = torch.as_tensor(np.array(fitgrid[par_cols].to_pandas().min(axis=0)))
+thetas_max = torch.as_tenso(np.array(fitgrid[par_cols].to_pandas().max(axis=0)))
 
 def lnlike(thetas, y, yerr):
     """Evaluate the log-likelihood for a given set of parameters.
@@ -142,17 +137,11 @@
     #  For now, we assume a uniform prior over the entire parameter range.
     # Later we will create something more complex, based on the density of models in the training set.
 
-<<<<<<< HEAD
-    lp = np.zeros(thetas.shape[1])
+    lp = torch.zeros(thetas.shape[1])
     lp[thetas < thetas_min] = -np.inf
     lp[thetas > thetas_max] = -np.inf
 
     return lp # -np.inf if np.any((thetas < thetas_min) | (thetas > thetas_max)) else 0
-=======
-    # return -np.inf if np.any((thetas < thetas_min) | (thetas > thetas_max)) else 0
-    return -torch.inf if torch.any((thetas < torch.as_tensor(thetas_min)) |
-                                   (thetas > torch.as_tensor(thetas_max))) else 0
->>>>>>> d70cb75e
 
 def lnprob(thetas, y, yerr):
     return lnprior(torch.Tensor(thetas)) + lnlike(torch.Tensor(thetas), y, yerr)
